import "module-alias/register";
import Fastify from "fastify";
import 'dotenv/config';
import db from "@/db/db";
import createRoles from "@/libs/InitialSetup";
import multipart from "@fastify/multipart";
import { validateCloudinaryConnection } from "@/db/services/cloudinary";
import cors from "@fastify/cors";

const fastify = Fastify({ 
    logger: true,
    disableRequestLogging: true
});

// Configuración de multipart
fastify.register(multipart);
fastify.register(cors, {
    origin: [
        'http://localhost:3000',
<<<<<<< HEAD
        'https://agritech-frontend-beta.vercel.app'
=======
        process.env.FRONTEND_URL
>>>>>>> f7fff992
    ],
    methods: ["GET", "POST", "PUT", "DELETE"],
    allowedHeaders: ["*"],
    credentials: true
} as any);

fastify.get("/", async (_request) => {
    return { message: "¡Hello, Fastify!. This is a new era 2.0" };
});

// Importing routes
fastify.register(import("@/routers/auth.routes"));
fastify.register(import("@/routers/user.routes"));
fastify.register(import("@/routers/country.routes"));
fastify.register(import("@/routers/file.routes"));
fastify.register(import("@/routers/chat.routes"));
fastify.register(import("@/routers/message.routes"));

// Funtion Create roles
createRoles();

const start = async () => {
    try {
        await validateCloudinaryConnection();

        const port = process.env.PORT || 4000;
        await fastify.listen({ 
            port: parseInt(port.toString()), 
            host: "0.0.0.0" 
        });
        fastify.log.info(`Server listening on ${fastify.server.address()}`);
        if (db) {
            fastify.log.info("Database connected ✅");
        } else {
            fastify.log.error("Missing Falling, Database not connected ❌");
        }
    } catch (err) {
        fastify.log.error(err);
        process.exit(1);
    }
};

export default async (req: any, res: any) => {
    await fastify.ready();
    fastify.server.emit('request', req, res);
};

if (process.env.NODE_ENV !== 'production') {
    start();
}<|MERGE_RESOLUTION|>--- conflicted
+++ resolved
@@ -15,14 +15,7 @@
 // Configuración de multipart
 fastify.register(multipart);
 fastify.register(cors, {
-    origin: [
-        'http://localhost:3000',
-<<<<<<< HEAD
-        'https://agritech-frontend-beta.vercel.app'
-=======
-        process.env.FRONTEND_URL
->>>>>>> f7fff992
-    ],
+    origin: "https://agritech-frontend-beta.vercel.app",
     methods: ["GET", "POST", "PUT", "DELETE"],
     allowedHeaders: ["*"],
     credentials: true
